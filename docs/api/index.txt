###
API
###

This section contains specific documentation on the classes and methods of the package.

.. toctree::
   :maxdepth: 2

   adapters
<<<<<<< HEAD
   experiment/index
=======
   display
>>>>>>> 8a054880
   instruments/index<|MERGE_RESOLUTION|>--- conflicted
+++ resolved
@@ -8,9 +8,6 @@
    :maxdepth: 2
 
    adapters
-<<<<<<< HEAD
    experiment/index
-=======
    display
->>>>>>> 8a054880
    instruments/index